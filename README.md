--- conflicted
+++ resolved
@@ -346,8 +346,21 @@
 This comprehensive guide should help you dive deep into GitHub Actions and its capabilities. Let me know if you need more clarification or further examples!
 
 
-<<<<<<< HEAD
----
+---
+
+
+## **Scheduling cron Jobs**:
+
+![alt text](image-1.png)
+
+
+## **Triggering Single or Multiple Events**:
+
+![alt text](image-2.png)
+
+
+---
+
 
 ### **Webhook Triggers (Built-In GitHub Events)**
 
@@ -479,25 +492,14 @@
 
 ### Conditionals
 
-![alt text](image.png)
+![alt text](conditionals.png)
 
 
 ---
 
 ### 
-=======
-----
-
-## **Scheduling cron Jobs**:
-
-![alt text](image-1.png)
-
-
-## **Triggering Single or Multiple Events**:
-
-![alt text](image-2.png)
-
-
-
-
->>>>>>> 39570fca
+
+
+
+
+
